--- conflicted
+++ resolved
@@ -145,13 +145,8 @@
     public static let OP_GREATERTHAN: OpCodeProtocol = OpExample()
     public static let OP_LESSTHANOREQUAL: OpCodeProtocol = OpExample()
     public static let OP_GREATERTHANOREQUAL: OpCodeProtocol = OpExample()
-<<<<<<< HEAD
     public static let OP_MIN: OpCodeProtocol = OpMin()
-    public static let OP_MAX: OpCodeProtocol = OpExample()
-=======
-    public static let OP_MIN: OpCodeProtocol = OpExample()
     public static let OP_MAX: OpCodeProtocol = OpMax()
->>>>>>> 02a21760
 
     public static let OP_WITHIN: OpCodeProtocol = OpExample()
 
